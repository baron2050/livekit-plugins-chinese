from __future__ import annotations

import asyncio
import contextlib
import copy
import json
import os
import time
import weakref
import gzip
import uuid
from collections.abc import Iterator
from dataclasses import dataclass
from typing import Literal

import aiohttp
import numpy as np
from livekit import rtc
from livekit.agents import llm, utils
from livekit.agents.types import (
    DEFAULT_API_CONNECT_OPTIONS,
    NOT_GIVEN,
    APIConnectOptions,
    NotGivenOr,
)

from .log import logger


PROTOCOL_VERSION = 0b0001
DEFAULT_HEADER_SIZE = 0b0001

PROTOCOL_VERSION_BITS = 4
HEADER_BITS = 4
MESSAGE_TYPE_BITS = 4
MESSAGE_TYPE_SPECIFIC_FLAGS_BITS = 4
MESSAGE_SERIALIZATION_BITS = 4
MESSAGE_COMPRESSION_BITS = 4
RESERVED_BITS = 8

# Message Type:
CLIENT_FULL_REQUEST = 0b0001
CLIENT_AUDIO_ONLY_REQUEST = 0b0010

SERVER_FULL_RESPONSE = 0b1001
SERVER_ACK = 0b1011
SERVER_ERROR_RESPONSE = 0b1111

# Message Type Specific Flags
NO_SEQUENCE = 0b0000  # no check sequence
POS_SEQUENCE = 0b0001
NEG_SEQUENCE = 0b0010
NEG_SEQUENCE_1 = 0b0011

MSG_WITH_EVENT = 0b0100

# Message Serialization
NO_SERIALIZATION = 0b0000
JSON = 0b0001
THRIFT = 0b0011
CUSTOM_TYPE = 0b1111

# Message Compression
NO_COMPRESSION = 0b0000
GZIP = 0b0001
CUSTOM_COMPRESSION = 0b1111


def generate_header(
    version=PROTOCOL_VERSION,
    message_type=CLIENT_FULL_REQUEST,
    message_type_specific_flags=MSG_WITH_EVENT,
    serial_method=JSON,
    compression_type=GZIP,
    reserved_data=0x00,
    extension_header=bytes(),
):
    """
    protocol_version(4 bits), header_size(4 bits),
    message_type(4 bits), message_type_specific_flags(4 bits)
    serialization_method(4 bits) message_compression(4 bits)
    reserved （8bits) 保留字段
    header_extensions 扩展头(大小等于 8 * 4 * (header_size - 1) )
    """
    header = bytearray()
    header_size = int(len(extension_header) / 4) + 1
    header.append((version << 4) | header_size)
    header.append((message_type << 4) | message_type_specific_flags)
    header.append((serial_method << 4) | compression_type)
    header.append(reserved_data)
    header.extend(extension_header)
    return header


def parse_response(res):
    """
    - header
        - (4bytes)header
        - (4bits)version(v1) + (4bits)header_size
        - (4bits)messageType + (4bits)messageTypeFlags
            -- 0001	CompleteClient | -- 0001 hasSequence
            -- 0010	audioonly      | -- 0010 isTailPacket
                                           | -- 0100 hasEvent
        - (4bits)payloadFormat + (4bits)compression
        - (8bits) reserve
    - payload
        - [optional 4 bytes] event
        - [optional] session ID
          -- (4 bytes)session ID len
          -- session ID data
        - (4 bytes)data len
        - data
    """
    if isinstance(res, str):
        return {}
    # protocol_version = res[0] >> 4
    header_size = res[0] & 0x0F
    message_type = res[1] >> 4
    message_type_specific_flags = res[1] & 0x0F
    serialization_method = res[2] >> 4
    message_compression = res[2] & 0x0F
    # reserved = res[3]
    # header_extensions = res[4 : header_size * 4]
    payload = res[header_size * 4 :]
    result = {}
    payload_msg = None
    payload_size = 0
    start = 0
    if message_type == SERVER_FULL_RESPONSE or message_type == SERVER_ACK:
        result["message_type"] = "SERVER_FULL_RESPONSE"
        if message_type == SERVER_ACK:
            result["message_type"] = "SERVER_ACK"
        if message_type_specific_flags & NEG_SEQUENCE > 0:
            result["seq"] = int.from_bytes(payload[:4], "big", signed=False)
            start += 4
        if message_type_specific_flags & MSG_WITH_EVENT > 0:
            result["event"] = int.from_bytes(payload[:4], "big", signed=False)
            start += 4
        payload = payload[start:]
        session_id_size = int.from_bytes(payload[:4], "big", signed=True)
        session_id = payload[4 : session_id_size + 4]
        result["session_id"] = str(session_id)
        payload = payload[4 + session_id_size :]
        payload_size = int.from_bytes(payload[:4], "big", signed=False)
        payload_msg = payload[4:]
    elif message_type == SERVER_ERROR_RESPONSE:
        code = int.from_bytes(payload[:4], "big", signed=False)
        result["code"] = code
        payload_size = int.from_bytes(payload[4:8], "big", signed=False)
        payload_msg = payload[8:]
    if payload_msg is None:
        return result
    if message_compression == GZIP:
        payload_msg = gzip.decompress(payload_msg)
    if serialization_method == JSON:
        payload_msg = json.loads(str(payload_msg, "utf-8"))
    elif serialization_method != NO_SERIALIZATION:
        payload_msg = str(payload_msg, "utf-8")
    result["payload_msg"] = payload_msg
    result["payload_size"] = payload_size
    return result


@dataclass
class _RealtimeOptions:
    app_id: str
    access_token: str
    bot_name: str
    system_role: str
    max_session_duration: float | None
    conn_options: APIConnectOptions
    modalities: list[Literal["text", "audio"]]
    opening: str = "你好啊，今天过得怎么样？"
    speaking_style: str = "你的说话风格简洁明了，语速适中，语调自然。"
    speaker: str = "zh_female_vv_jupiter_bigtts"
    sample_rate: int = 24000
    num_channels: int = 1
    format: str = "pcm"
    model: Literal["O", "SC"]  = "O"
    character_manifest: str = None
    end_smooth_window_ms: int = 500
    enable_volc_websearch: bool = False
    volc_websearch_type: Literal["web_summary", "web"] = "web_summary"
    volc_websearch_api_key: str = None
    volc_websearch_no_result_message: str = "抱歉，我找不到相关信息。"

    @property
    def ws_url(self) -> str:
        return "wss://openspeech.bytedance.com/api/v3/realtime/dialogue"

    def get_ws_headers(self) -> dict:
        headers = {
            "X-Api-App-ID": self.app_id,
            "X-Api-Access-Key": self.access_token,
            "X-Api-Resource-Id": "volc.speech.dialog",  # 固定值
            "X-Api-App-Key": "PlgvMymc7f3tQnJ6",  # 固定值
            "X-Api-Connect-Id": str(uuid.uuid4()),
        }
        return headers

    def get_start_session_reqs(self, dialog_id: str | None) -> dict:
        start_session_req = {
            "asr": {
                "extra": {
                    "end_smooth_window_ms": self.end_smooth_window_ms,
                }
            },
            "tts": {
                "audio_config": {
                    "channel": self.num_channels,
                    "format": self.format,
                    "sample_rate": self.sample_rate,
                },
                "speaker": self.speaker,
            },
            "dialog": {
                "bot_name": self.bot_name,
                "system_role": self.system_role,
                "dialog_id": dialog_id or str(utils.shortuuid()),
                "speaking_style": self.speaking_style,
                "character_manifest": self.character_manifest,
                "extra": {
                    "strict_audit": False,
                    "enable_volc_websearch": self.enable_volc_websearch,
                    "volc_websearch_type": self.volc_websearch_type,
                    "volc_websearch_api_key": self.volc_websearch_api_key,
                    "volc_websearch_no_result_message": self.volc_websearch_no_result_message,
                    "model": self.model,
                },
            },
        }
        return start_session_req


@dataclass
class _MessageGeneration:
    message_id: str
    text_ch: utils.aio.Chan[str]
    audio_ch: utils.aio.Chan[rtc.AudioFrame]
    audio_transcript: str = ""
    modalities: asyncio.Future[list[Literal["text", "audio"]]] | None = None


@dataclass
class _ResponseGeneration:
    message_ch: utils.aio.Chan[llm.MessageGeneration]
    function_ch: utils.aio.Chan[llm.FunctionCall]

    messages: dict[str, _MessageGeneration]

    _done_fut: asyncio.Future[None]
    _created_timestamp: float
    """timestamp when the response was created"""
    _first_token_timestamp: float | None = None
    """timestamp when the first token was received"""


class RealtimeModel(llm.RealtimeModel):
    def __init__(
        self,
        bot_name: str = "豆包",
        speaking_style: str = "你的说话风格简洁明了，语速适中，语调自然。",
<<<<<<< HEAD
        character_manifest: str = None,
        model: Literal["O", "SC"]  = "O",
        end_smooth_window_ms: int = 500,
        enable_volc_websearch: bool = False,
        volc_websearch_type: Literal["web_summary", "web"] = "web_summary",
        volc_websearch_api_key: str = None,
        volc_websearch_no_result_message: str = "抱歉，我找不到相关信息。",
        app_id: str = None,
        access_token: str = None,
=======
        speaker: str = "zh_female_vv_jupiter_bigtts",
        opening: str | None = None,
        app_id: str | None = None,
        access_token: str | None = None,
        system_role: str | None = None,
        audio_output: bool = True,
        modalities: NotGivenOr[list[Literal["text", "audio"]]] = NOT_GIVEN,
>>>>>>> dd85e977
        http_session: aiohttp.ClientSession | None = None,
        max_session_duration: NotGivenOr[float | None] = NOT_GIVEN,
        conn_options: APIConnectOptions = DEFAULT_API_CONNECT_OPTIONS,
    ) -> None:
<<<<<<< HEAD
        """
        Create a new instance of Volcengine Realtime Model.

        Args:
            bot_name (str, optional): 机器人名称. Defaults to "豆包".
            system_role (str, optional): 系统角色. Defaults to "你是一个语音助手。".
            opening (str, optional): 开场白. Defaults to "你好啊，今天过得怎么样？".
            speaking_style (str, optional): 说话风格. Defaults to "你的说话风格简洁明了，语速适中，语调自然。".
            character_manifest (str, optional): 角色描述. Defaults to None.
            model (Literal[&quot;O&quot;, &quot;SC&quot;], optional): 模型类型. Defaults to "O".
            end_smooth_window_ms (int, optional): 结束平滑窗口时间. Defaults to 500.
            enable_volc_websearch (bool, optional): 是否启用火山搜索. Defaults to False.
            volc_websearch_type (Literal[&quot;web_summary&quot;, &quot;web&quot;], optional): 火山搜索类型. Defaults to "web_summary".
            volc_websearch_api_key (str, optional): 火山搜索API密钥. Defaults to None.
            volc_websearch_no_result_message (str, optional): 火山搜索无结果消息. Defaults to "抱歉，我找不到相关信息。".
            app_id (str, optional): 火山应用ID. Defaults to None.
            access_token (str, optional): 火山访问令牌. Defaults to None.
            http_session (aiohttp.ClientSession | None, optional): HTTP会话. Defaults to None.
            max_session_duration (NotGivenOr[float  |  None], optional): 最大会话持续时间. Defaults to NOT_GIVEN.
            conn_options (APIConnectOptions, optional): 连接选项. Defaults to DEFAULT_API_CONNECT_OPTIONS.
        """
=======
        modalities = modalities if utils.is_given(modalities) else ["text", "audio"]
>>>>>>> dd85e977
        super().__init__(
            capabilities=llm.RealtimeCapabilities(
                message_truncation=True,
                turn_detection=True,
                user_transcription=True,
                auto_tool_reply_generation=False,
                audio_output=("audio" in modalities),
            )
        )
        logger.info(f"Model: {model}")
        logger.info(f"Character Manifest: {character_manifest}")
        logger.info(f"End Smooth Window MS: {end_smooth_window_ms}")
        logger.info(f"Enable Volc Websearch: {enable_volc_websearch}")
        logger.info(f"Volc Websearch Type: {volc_websearch_type}")
        logger.info(f"Volc Websearch API Key: {volc_websearch_api_key}")
        logger.info(f"Volc Websearch No Result Message: {volc_websearch_no_result_message}")
        app_id = app_id or os.environ.get("VOLCENGINE_REALTIME_APP_ID")
        if app_id is None:
            raise ValueError("VOLCENGINE_REALTIME_APP_ID is required")
        access_token = access_token or os.environ.get(
            "VOLCENGINE_REALTIME_ACCESS_TOKEN"
        )
        if access_token is None:
            raise ValueError("VOLCENGINE_REALTIME_ACCESS_TOKEN is required")
        self._opts = _RealtimeOptions(
            app_id=app_id,
            access_token=access_token,
            bot_name=bot_name,
            system_role=system_role,
            speaker=speaker,
            opening=opening,
            speaking_style=speaking_style,
<<<<<<< HEAD
            character_manifest=character_manifest,
            model=model,
            end_smooth_window_ms=end_smooth_window_ms,
            enable_volc_websearch=enable_volc_websearch,
            volc_websearch_type=volc_websearch_type,
            volc_websearch_api_key=volc_websearch_api_key,
            volc_websearch_no_result_message=volc_websearch_no_result_message,
            max_session_duration=max_session_duration,
            conn_options=conn_options,
=======
            modalities=modalities,
>>>>>>> dd85e977
        )
        self._http_session = http_session
        self._sessions = weakref.WeakSet[RealtimeSession]()

    def update_options(
        self,
        *,
        max_session_duration: NotGivenOr[float | None] = NOT_GIVEN,
    ) -> None:
        pass

    def _ensure_http_session(self) -> aiohttp.ClientSession:
        if not self._http_session:
            self._http_session = utils.http_context.http_session()

        return self._http_session

    def session(self) -> RealtimeSession:
        sess = RealtimeSession(self)
        self._sessions.add(sess)
        return sess

    async def aclose(self) -> None: ...


class RealtimeSession(
    llm.RealtimeSession[
        Literal["volcengine_server_event_received", "volcengine_client_event_queued"]
    ]
):
    """
    A session for the volcengine Realtime API.

    This class is used to interact with the volcengine Realtime API.
    It is responsible for sending events to the volcengine Realtime API and receiving events from it.

    It exposes two more events:
    - volcengine_server_event_received: expose the raw server events from the OpenAI Realtime API
    - volcengine_client_event_queued: expose the raw client events sent to the OpenAI Realtime API
    """

    def __init__(self, realtime_model: RealtimeModel) -> None:
        super().__init__(realtime_model)
        self._realtime_model: RealtimeModel = realtime_model
        self._opts = realtime_model._opts
        self._tools = llm.ToolContext.empty()
        self._msg_ch = utils.aio.Chan[rtc.AudioFrame]()
        self._input_resampler: rtc.AudioResampler | None = None
        self.session_id = str(uuid.uuid4())

        self._instructions: str | None = None
        self._main_atask = asyncio.create_task(
            self._main_task(), name="RealtimeSession._main_task"
        )

        self._response_created_futures: dict[
            str, asyncio.Future[llm.GenerationCreatedEvent]
        ] = {}
        self._item_delete_future: dict[str, asyncio.Future] = {}
        self._item_create_future: dict[str, asyncio.Future] = {}

        self._current_generation: _ResponseGeneration | None = None
        self._current_item: _MessageGeneration | None = None
        self._remote_chat_ctx = llm.remote_chat_context.RemoteChatContext()
        self._is_opening = False
        self._first_tts_response = True
        self._first_llm_response = True
        self._first_llm_sentence = True

        self._update_chat_ctx_lock = asyncio.Lock()
        self._update_fnc_ctx_lock = asyncio.Lock()

        # 100ms chunks
        self._bstream = utils.audio.AudioByteStream(
            self._realtime_model._opts.sample_rate,
            self._realtime_model._opts.num_channels,
            samples_per_channel=self._realtime_model._opts.sample_rate // 10,
        )
        self._pushed_duration_s: float = (
            0  # duration of audio pushed to the OpenAI Realtime API
        )

    def send_event(self, event: rtc.AudioFrame) -> None:
        with contextlib.suppress(utils.aio.channel.ChanClosed):
            self._msg_ch.send_nowait(event)

    @utils.log_exceptions(logger=logger)
    async def _main_task(self) -> None:
        logger.info("start realtime main task")
        # while not self._msg_ch.closed:
        ws_conn = await self._create_ws_conn()

        try:
            await self._run_ws(ws_conn)

        except Exception as e:
            logger.error("realtime main task error", exc_info=e)
            self._emit_error(e, recoverable=False)
            raise e
        logger.info("realtime main task break")
        # break

    async def _create_ws_conn(self) -> aiohttp.ClientWebSocketResponse:
        headers = self._realtime_model._opts.get_ws_headers()
        url = self._realtime_model._opts.ws_url
        return await asyncio.wait_for(
            self._realtime_model._ensure_http_session().ws_connect(
                url=url,
                headers=headers,
            ),
            self._realtime_model._opts.conn_options.timeout,
        )

    async def _run_ws(self, ws_conn: aiohttp.ClientWebSocketResponse) -> None:
        closing = False
        logger.info("start connection")
        start_connection_request = bytearray(generate_header())
        start_connection_request.extend(int(1).to_bytes(4, "big"))
        payload_bytes = str.encode("{}")
        payload_bytes = gzip.compress(payload_bytes)
        start_connection_request.extend((len(payload_bytes)).to_bytes(4, "big"))
        start_connection_request.extend(payload_bytes)
        await ws_conn.send_bytes(start_connection_request)
        _ = await ws_conn.receive_bytes()

        logger.info("start session")
        await self._start_session(ws_conn=ws_conn, dialog_id=self.session_id)

        if self._realtime_model._opts.opening is not None:
            self._is_opening = True
            payload = {
                "content": self._realtime_model._opts.opening,
            }
            hello_request = bytearray(generate_header())
            hello_request.extend(int(300).to_bytes(4, "big"))
            payload_bytes = str.encode(json.dumps(payload))
            payload_bytes = gzip.compress(payload_bytes)
            hello_request.extend((len(self.session_id)).to_bytes(4, "big"))
            hello_request.extend(str.encode(self.session_id))
            hello_request.extend((len(payload_bytes)).to_bytes(4, "big"))
            hello_request.extend(payload_bytes)
            await ws_conn.send_bytes(hello_request)
            self._is_opening = True
            logger.info("send hello request")

            self._current_generation = _ResponseGeneration(
                message_ch=utils.aio.Chan(),
                function_ch=utils.aio.Chan(),
                messages={},
                _created_timestamp=time.time(),
                _done_fut=asyncio.Future(),
            )

            generation_ev = llm.GenerationCreatedEvent(
                message_stream=self._current_generation.message_ch,
                function_stream=self._current_generation.function_ch,
                user_initiated=False,
            )
            self.emit("generation_created", generation_ev)
            item_id = utils.shortuuid()
            modalities_fut: asyncio.Future[list[Literal["text", "audio"]]] = asyncio.Future()
            self._current_item = _MessageGeneration(
                message_id=item_id,
                text_ch=utils.aio.Chan(),
                audio_ch=utils.aio.Chan(),
                modalities=modalities_fut,
            )
            if not self._realtime_model.capabilities.audio_output:
                self._current_item.audio_ch.close()
                self._current_item.modalities.set_result(["text"])  # type: ignore[union-attr]
            else:
                self._current_item.modalities.set_result(["audio", "text"])  # type: ignore[union-attr]

            self._current_generation.message_ch.send_nowait(
                llm.MessageGeneration(
                    message_id=item_id,
                    text_stream=self._current_item.text_ch,
                    audio_stream=self._current_item.audio_ch,
                    modalities=self._current_item.modalities,
                )
            )

        @utils.log_exceptions(logger=logger)
        async def _send_task() -> None:
            nonlocal closing
            async for frame in self._msg_ch:
                try:
                    task_request = bytearray(
                        generate_header(
                            message_type=CLIENT_AUDIO_ONLY_REQUEST,
                            serial_method=NO_SERIALIZATION,
                        )
                    )
                    task_request.extend(int(200).to_bytes(4, "big"))
                    task_request.extend((len(self.session_id)).to_bytes(4, "big"))
                    task_request.extend(str.encode(self.session_id))
                    payload_bytes = gzip.compress(frame.data.tobytes())
                    task_request.extend(
                        (len(payload_bytes)).to_bytes(4, "big")
                    )  # payload size(4 bytes)
                    task_request.extend(payload_bytes)
                    await ws_conn.send_bytes(task_request)

                except Exception:
                    logger.error("send task error", exc_info=True)
                    break

            closing = True
            await ws_conn.close()

        @utils.log_exceptions(logger=logger)
        async def _recv_task() -> None:
            while True:
                try:
                    msg = await ws_conn.receive()
                    if msg.data is None:
                        continue
                    response = parse_response(msg.data)
                    event = response.get("event")
                    if event == 450:  # ASRInfo
                        self.emit("input_speech_started", llm.InputSpeechStartedEvent())
                        logger.info("transcription start")
                    elif event == 451:  # ASRResponse
                        response = response["payload_msg"]
                        transcription = response["results"][0]["alternatives"][0][
                            "text"
                        ]
                        is_final = not response["results"][0]["is_interim"]
                        if is_final:
                            item_id = utils.shortuuid()
                            self.emit(
                                "input_audio_transcription_completed",
                                llm.InputTranscriptionCompleted(
                                    item_id=item_id,
                                    transcript=transcription,
                                    is_final=True,
                                ),
                            )
                            if self._current_generation is None:
                                self._current_generation = _ResponseGeneration(
                                    message_ch=utils.aio.Chan(),
                                    function_ch=utils.aio.Chan(),
                                    messages={},
                                    _created_timestamp=time.time(),
                                    _done_fut=asyncio.Future(),
                                )

                                generation_ev = llm.GenerationCreatedEvent(
                                    message_stream=self._current_generation.message_ch,
                                    function_stream=self._current_generation.function_ch,
                                    user_initiated=False,
                                )

                                self.emit("generation_created", generation_ev)
                                item_id = utils.shortuuid()
                                modalities_fut: asyncio.Future[list[Literal["text", "audio"]]] = asyncio.Future()
                                self._current_item = _MessageGeneration(
                                    message_id=item_id,
                                    text_ch=utils.aio.Chan(),
                                    audio_ch=utils.aio.Chan(),
                                    modalities=modalities_fut,
                                )
                                if not self._realtime_model.capabilities.audio_output:
                                    self._current_item.audio_ch.close()
                                    self._current_item.modalities.set_result(["text"])  # type: ignore[union-attr]
                                else:
                                    self._current_item.modalities.set_result(["audio", "text"])  # type: ignore[union-attr]
                                self._current_generation.message_ch.send_nowait(
                                    llm.MessageGeneration(
                                        message_id=item_id,
                                        text_stream=self._current_item.text_ch,
                                        audio_stream=self._current_item.audio_ch,
                                        modalities=self._current_item.modalities,
                                    )
                                )

                    elif event == 459:  # ASREnd
                        logger.info("transcription end")
                        self.emit(
                            "input_speech_stopped",
                            llm.InputSpeechStoppedEvent(
                                user_transcription_enabled=False
                            ),
                        )
                        logger.info("llm start")
                        logger.info("tts start")

                    elif event == 352:  # TTSResponse
                        if self._first_tts_response:
                            logger.info("llm first sentence")
                            logger.info("tts first response")
                            self._first_tts_response = False
                        audio_bytes = response[
                            "payload_msg"
                        ]  # 原始为float32，需要转为int16
                        audio = np.frombuffer(audio_bytes, dtype=np.float32)
                        # 裁剪到 [-1.0, 1.0]，避免溢出
                        audio = np.clip(audio, -1.0, 1.0)
                        audio = (audio * 32767).astype(np.int16)
                        audio_bytes = audio.tobytes()
                        self._current_item.audio_ch.send_nowait(
                            rtc.AudioFrame(
                                data=audio_bytes,
                                sample_rate=self._realtime_model._opts.sample_rate,
                                num_channels=1,
                                samples_per_channel=len(audio_bytes) // 2,
                            )
                        )
                    elif event == 350:  # TTSSentenceStart
                        pass
                    elif event == 351:  # TTSSentenceEnd
                        pass
                    elif event == 359:  # TTSEnded
                        logger.info("tts end")
                        self._current_item.audio_ch.close()
                        if self._is_opening:
                            self._current_item.text_ch.send_nowait(
                                self._realtime_model._opts.opening
                            )
                            self._current_item.text_ch.close()
                            self._is_opening = False
                        self._current_generation.message_ch.close()
                        self._current_generation.function_ch.close()
                        self._current_generation = None
                        self._first_tts_response = True
                    elif event == 550:  # 模型回复的文本内容
                        if self._first_llm_response:
                            logger.info("llm first response")
                            self._first_llm_response = False
                        text = response["payload_msg"]["content"]
                        self._current_item.text_ch.send_nowait(text)
                    elif event == 559:  # 模型回复文本结束事件
                        logger.info("llm end")
                        self._current_item.text_ch.close()
                        self._first_llm_response = True
                    else:
                        pass
                except Exception:
                    logger.error("recv task error", exc_info=True)
                    break

        tasks = [
            asyncio.create_task(_recv_task(), name="_recv_task"),
            asyncio.create_task(_send_task(), name="_send_task"),
        ]
        try:
            done, _ = await asyncio.wait(tasks, return_when=asyncio.FIRST_COMPLETED)
            for task in done:
                task.result()

        finally:
            await utils.aio.cancel_and_wait(*tasks)
            await ws_conn.close()

    def _create_session_update_event(self):
        pass

    async def chat_tts_text(
        self,
        start: bool,
        end: bool,
        content: str,
        ws_conn: aiohttp.ClientWebSocketResponse,
    ) -> None:
        """发送Chat TTS Text消息"""
        payload = {
            "start": start,
            "end": end,
            "content": content,
        }
        logger.info("ChatTTSTextRequest")
        payload_bytes = str.encode(json.dumps(payload))
        payload_bytes = gzip.compress(payload_bytes)

        chat_tts_text_request = bytearray(generate_header())
        chat_tts_text_request.extend(int(500).to_bytes(4, "big"))
        chat_tts_text_request.extend((len(self.session_id)).to_bytes(4, "big"))
        chat_tts_text_request.extend(str.encode(self.session_id))
        chat_tts_text_request.extend((len(payload_bytes)).to_bytes(4, "big"))
        chat_tts_text_request.extend(payload_bytes)
        await ws_conn.send_bytes(chat_tts_text_request)

    async def _start_session(
        self, ws_conn: aiohttp.ClientWebSocketResponse, dialog_id: str
    ) -> None:
        request_params = self._realtime_model._opts.get_start_session_reqs(
            dialog_id=dialog_id
        )
        payload_bytes = str.encode(json.dumps(request_params))
        payload_bytes = gzip.compress(payload_bytes)
        start_session_request = bytearray(generate_header())
        start_session_request.extend(int(100).to_bytes(4, "big"))
        start_session_request.extend((len(self.session_id)).to_bytes(4, "big"))
        start_session_request.extend(str.encode(self.session_id))
        start_session_request.extend((len(payload_bytes)).to_bytes(4, "big"))
        start_session_request.extend(payload_bytes)
        await ws_conn.send_bytes(start_session_request)
        _ = await ws_conn.receive_bytes()

    async def _finish_session(self, ws_conn: aiohttp.ClientWebSocketResponse) -> None:
        finish_session_request = bytearray(generate_header())
        finish_session_request.extend(int(102).to_bytes(4, "big"))
        payload_bytes = str.encode("{}")
        payload_bytes = gzip.compress(payload_bytes)
        finish_session_request.extend((len(self.session_id)).to_bytes(4, "big"))
        finish_session_request.extend(str.encode(self.session_id))
        finish_session_request.extend((len(payload_bytes)).to_bytes(4, "big"))
        finish_session_request.extend(payload_bytes)
        await ws_conn.send_bytes(finish_session_request)

    async def _finish_connection(
        self, ws_conn: aiohttp.ClientWebSocketResponse
    ) -> None:
        finish_connection_request = bytearray(generate_header())
        finish_connection_request.extend(int(2).to_bytes(4, "big"))
        payload_bytes = str.encode("{}")
        payload_bytes = gzip.compress(payload_bytes)
        finish_connection_request.extend((len(payload_bytes)).to_bytes(4, "big"))
        finish_connection_request.extend(payload_bytes)
        await ws_conn.send_bytes(finish_connection_request)
        _ = await ws_conn.receive_bytes()

    @property
    def chat_ctx(self) -> llm.ChatContext:
        return self._remote_chat_ctx.to_chat_ctx()

    @property
    def tools(self) -> llm.ToolContext:
        return self._tools.copy()

    def update_options(
        self,
        *,
        tool_choice: NotGivenOr[llm.ToolChoice | None] = NOT_GIVEN,
        voice: NotGivenOr[str] = NOT_GIVEN,
    ) -> None:
        pass

    async def update_tools(self, tools):
        pass

    async def update_chat_ctx(self, chat_ctx: llm.ChatContext) -> None:
        pass

    def _create_update_chat_ctx_events(self, chat_ctx: llm.ChatContext):
        events = []

        return events

    async def update_instructions(self, instructions: str) -> None:
        self._opts.system_role = instructions

    def push_audio(self, frame: rtc.AudioFrame) -> None:
        for f in self._resample_audio(frame):
            data = f.data.tobytes()
            for nf in self._bstream.write(data):
                self.send_event(nf)
                self._pushed_duration_s += nf.duration

    def push_video(self, frame: rtc.VideoFrame) -> None:
        pass

    def commit_audio(self) -> None:
        if self._pushed_duration_s > 0.1:
            self._pushed_duration_s = 0

    def clear_audio(self) -> None:
        self._pushed_duration_s = 0

    def generate_reply(
        self, *, instructions: NotGivenOr[str] = NOT_GIVEN
    ) -> asyncio.Future[llm.GenerationCreatedEvent]:
        """仅文字输入"""
        event_id = utils.shortuuid("response_create_")
        fut = asyncio.Future[llm.GenerationCreatedEvent]()
        self._response_created_futures[event_id] = fut

        def _on_timeout() -> None:
            if fut and not fut.done():
                fut.set_exception(llm.RealtimeError("generate_reply timed out."))

        handle = asyncio.get_event_loop().call_later(5.0, _on_timeout)
        fut.add_done_callback(lambda _: handle.cancel())
        return fut

    def interrupt(self) -> None:
        pass

    def truncate(
        self,
        *,
        message_id: str,
        modalities: list[Literal["text", "audio"]],
        audio_end_ms: int,
        audio_transcript: NotGivenOr[str] = NOT_GIVEN,
    ) -> None:
        if "audio" in modalities:
            # 当前 volcengine 实时接口未暴露远端音频截断事件；占位以对齐接口
            pass
        elif utils.is_given(audio_transcript):
            # 同步转写文本到远端会话上下文
            chat_ctx = self.chat_ctx.copy()
            if (idx := chat_ctx.index_by_id(message_id)) is not None:
                new_item = copy.copy(chat_ctx.items[idx])
                assert new_item.type == "message"

                new_item.content = [audio_transcript]
                chat_ctx.items[idx] = new_item
                events = self._create_update_chat_ctx_events(chat_ctx)
                for ev in events:
                    self.send_event(ev)

    async def aclose(self) -> None:
        self._msg_ch.close()
        await self._main_atask

    def _resample_audio(self, frame: rtc.AudioFrame) -> Iterator[rtc.AudioFrame]:
        if self._input_resampler:
            if frame.sample_rate != self._input_resampler._input_rate:
                # input audio changed to a different sample rate
                self._input_resampler = None

        if self._input_resampler is None and (
            frame.sample_rate != self._realtime_model._opts.sample_rate
            or frame.num_channels != self._realtime_model._opts.num_channels
        ):
            self._input_resampler = rtc.AudioResampler(
                input_rate=frame.sample_rate,
                output_rate=self._realtime_model._opts.sample_rate,
                num_channels=self._realtime_model._opts.num_channels,
            )

        if self._input_resampler:
            # TODO(long): flush the resampler when the input source is changed
            yield from self._input_resampler.push(frame)
        else:
            yield frame

    def _emit_error(self, error: Exception, recoverable: bool) -> None:
        self.emit(
            "error",
            llm.RealtimeModelError(
                timestamp=time.time(),
                label=self._realtime_model._label,
                error=error,
                recoverable=recoverable,
            ),
        )<|MERGE_RESOLUTION|>--- conflicted
+++ resolved
@@ -176,7 +176,7 @@
     sample_rate: int = 24000
     num_channels: int = 1
     format: str = "pcm"
-    model: Literal["O", "SC"]  = "O"
+    model: Literal["O", "SC"] = "O"
     character_manifest: str = None
     end_smooth_window_ms: int = 500
     enable_volc_websearch: bool = False
@@ -260,54 +260,25 @@
         self,
         bot_name: str = "豆包",
         speaking_style: str = "你的说话风格简洁明了，语速适中，语调自然。",
-<<<<<<< HEAD
+        speaker: str = "zh_female_vv_jupiter_bigtts",
+        opening: str | None = None,
+        app_id: str | None = None,
+        access_token: str | None = None,
+        system_role: str | None = None,
         character_manifest: str = None,
-        model: Literal["O", "SC"]  = "O",
+        model: Literal["O", "SC"] = "O",
         end_smooth_window_ms: int = 500,
         enable_volc_websearch: bool = False,
         volc_websearch_type: Literal["web_summary", "web"] = "web_summary",
         volc_websearch_api_key: str = None,
         volc_websearch_no_result_message: str = "抱歉，我找不到相关信息。",
-        app_id: str = None,
-        access_token: str = None,
-=======
-        speaker: str = "zh_female_vv_jupiter_bigtts",
-        opening: str | None = None,
-        app_id: str | None = None,
-        access_token: str | None = None,
-        system_role: str | None = None,
         audio_output: bool = True,
         modalities: NotGivenOr[list[Literal["text", "audio"]]] = NOT_GIVEN,
->>>>>>> dd85e977
         http_session: aiohttp.ClientSession | None = None,
         max_session_duration: NotGivenOr[float | None] = NOT_GIVEN,
         conn_options: APIConnectOptions = DEFAULT_API_CONNECT_OPTIONS,
     ) -> None:
-<<<<<<< HEAD
-        """
-        Create a new instance of Volcengine Realtime Model.
-
-        Args:
-            bot_name (str, optional): 机器人名称. Defaults to "豆包".
-            system_role (str, optional): 系统角色. Defaults to "你是一个语音助手。".
-            opening (str, optional): 开场白. Defaults to "你好啊，今天过得怎么样？".
-            speaking_style (str, optional): 说话风格. Defaults to "你的说话风格简洁明了，语速适中，语调自然。".
-            character_manifest (str, optional): 角色描述. Defaults to None.
-            model (Literal[&quot;O&quot;, &quot;SC&quot;], optional): 模型类型. Defaults to "O".
-            end_smooth_window_ms (int, optional): 结束平滑窗口时间. Defaults to 500.
-            enable_volc_websearch (bool, optional): 是否启用火山搜索. Defaults to False.
-            volc_websearch_type (Literal[&quot;web_summary&quot;, &quot;web&quot;], optional): 火山搜索类型. Defaults to "web_summary".
-            volc_websearch_api_key (str, optional): 火山搜索API密钥. Defaults to None.
-            volc_websearch_no_result_message (str, optional): 火山搜索无结果消息. Defaults to "抱歉，我找不到相关信息。".
-            app_id (str, optional): 火山应用ID. Defaults to None.
-            access_token (str, optional): 火山访问令牌. Defaults to None.
-            http_session (aiohttp.ClientSession | None, optional): HTTP会话. Defaults to None.
-            max_session_duration (NotGivenOr[float  |  None], optional): 最大会话持续时间. Defaults to NOT_GIVEN.
-            conn_options (APIConnectOptions, optional): 连接选项. Defaults to DEFAULT_API_CONNECT_OPTIONS.
-        """
-=======
         modalities = modalities if utils.is_given(modalities) else ["text", "audio"]
->>>>>>> dd85e977
         super().__init__(
             capabilities=llm.RealtimeCapabilities(
                 message_truncation=True,
@@ -323,7 +294,9 @@
         logger.info(f"Enable Volc Websearch: {enable_volc_websearch}")
         logger.info(f"Volc Websearch Type: {volc_websearch_type}")
         logger.info(f"Volc Websearch API Key: {volc_websearch_api_key}")
-        logger.info(f"Volc Websearch No Result Message: {volc_websearch_no_result_message}")
+        logger.info(
+            f"Volc Websearch No Result Message: {volc_websearch_no_result_message}"
+        )
         app_id = app_id or os.environ.get("VOLCENGINE_REALTIME_APP_ID")
         if app_id is None:
             raise ValueError("VOLCENGINE_REALTIME_APP_ID is required")
@@ -340,7 +313,6 @@
             speaker=speaker,
             opening=opening,
             speaking_style=speaking_style,
-<<<<<<< HEAD
             character_manifest=character_manifest,
             model=model,
             end_smooth_window_ms=end_smooth_window_ms,
@@ -348,11 +320,9 @@
             volc_websearch_type=volc_websearch_type,
             volc_websearch_api_key=volc_websearch_api_key,
             volc_websearch_no_result_message=volc_websearch_no_result_message,
+            modalities=modalities,
             max_session_duration=max_session_duration,
             conn_options=conn_options,
-=======
-            modalities=modalities,
->>>>>>> dd85e977
         )
         self._http_session = http_session
         self._sessions = weakref.WeakSet[RealtimeSession]()
@@ -513,7 +483,9 @@
             )
             self.emit("generation_created", generation_ev)
             item_id = utils.shortuuid()
-            modalities_fut: asyncio.Future[list[Literal["text", "audio"]]] = asyncio.Future()
+            modalities_fut: asyncio.Future[list[Literal["text", "audio"]]] = (
+                asyncio.Future()
+            )
             self._current_item = _MessageGeneration(
                 message_id=item_id,
                 text_ch=utils.aio.Chan(),
@@ -608,7 +580,9 @@
 
                                 self.emit("generation_created", generation_ev)
                                 item_id = utils.shortuuid()
-                                modalities_fut: asyncio.Future[list[Literal["text", "audio"]]] = asyncio.Future()
+                                modalities_fut: asyncio.Future[
+                                    list[Literal["text", "audio"]]
+                                ] = asyncio.Future()
                                 self._current_item = _MessageGeneration(
                                     message_id=item_id,
                                     text_ch=utils.aio.Chan(),
@@ -619,7 +593,9 @@
                                     self._current_item.audio_ch.close()
                                     self._current_item.modalities.set_result(["text"])  # type: ignore[union-attr]
                                 else:
-                                    self._current_item.modalities.set_result(["audio", "text"])  # type: ignore[union-attr]
+                                    self._current_item.modalities.set_result(
+                                        ["audio", "text"]
+                                    )  # type: ignore[union-attr]
                                 self._current_generation.message_ch.send_nowait(
                                     llm.MessageGeneration(
                                         message_id=item_id,
